import time

import carla
import numpy as np

from .carla_wpt_fixed_env import CarlaWptFixedEnv
from .toolkit import FixedPathPlanner, get_vehicle_pos, get_vehicle_velocity


class CarlaStopSignEnv(CarlaWptFixedEnv):
    """
    Vehicle follows the stop sign when passing the intersection.

    **Provided Tasks**: ``carla_stop_sign``
    """

    def __init__(self, config):
        super().__init__(config)

    def on_reset(self) -> None:
        np.random.seed(time.time())
        random_index = np.random.randint(0, len(self._config.lane_start_point) - 1)
        self.ego_src = self._config.lane_start_point[random_index]
        ego_transform = carla.Transform(carla.Location(*self.ego_src[:3]), carla.Rotation(yaw=self.ego_src[3]))
        self.ego = self._world.spawn_actor(transform=ego_transform)
        self.ego_path = self._config.ego_path[random_index]
        self.use_road_waypoints = self._config.use_road_waypoints
        self.ego_planner = FixedPathPlanner(
            vehicle=self.ego,
            vehicle_path=self.ego_path,
            use_road_waypoints=self.use_road_waypoints,
        )
        self.waypoints, self.planner_stats = self.ego_planner.run_step()
        self.num_completed = self.planner_stats["num_completed"]
        self._stop_time = 0
        self._entered = 0  # 0 default, 1 enter, 2 leave
        self._stop_sign_state = {}

    def get_state(self):
        return {
            "ego_waypoints": self.waypoints,
            "timesteps": self._time_step,
            "stop_sign_state": self._stop_sign_state,
        }

    def reward(self):
        reward_scales = self._config.reward.scales
        total_reward, info = super().reward()

        p_violate_stop_sign = 0
        p_violate_stop_sign = self.calculate_traffic_light_violation_penalty() * reward_scales["stop_sign"]

        total_reward += p_violate_stop_sign
        info["r_stop"] = p_violate_stop_sign

        return total_reward, info

    def on_step(self) -> None:
        self.handle_stop_sign()
        return super().on_step()

    def get_terminal_conditions(self):
        conds = super().get_terminal_conditions()
        conds["violate_stop_sign"] = self.violate_traffic_light()
        return conds

    def calculate_traffic_light_violation_penalty(self):
        if self.violate_traffic_light():
            return -1.0
        else:
            return 0.0

    def violate_traffic_light(self):
        if self.is_within_stop_sign_proximity(self._config.traffic_locations):
            self._stop_time += 1
            self._entered = 1
        elif self._entered == 1:  # Mark the leaving
            self._entered = 2

        if self._entered == 2 and self._stop_time < self._config.stopping_time:
            return True
        return False
<<<<<<< HEAD
        
    def is_within_stop_sign_proximity(self, sign_location):
=======

    def is_near_sepecific_stop_sign(self, sign_location):
>>>>>>> aabd9fad
        """
        Check if the ego vehicle is near the stop sign.
        """
        ego_location = np.array([*get_vehicle_pos(self.ego), 0.1])
        distance = np.linalg.norm(ego_location - sign_location)

        return distance <= self._config.stop_sign_proximity_threshold

    def _is_ego_near_stop_sign(self, stop_sign: carla.Actor) -> bool:
        """Check if the ego vehicle is within the proximity threshold of the stop sign."""
        ego_location = self.ego.get_location()
        stop_sign_location = stop_sign.get_location()
        distance = ego_location.distance(stop_sign_location)
<<<<<<< HEAD
        return distance < self._config.stop_sign_proximity_threshold
    
=======
        return distance < self._config.stop_sign_near_threshold

>>>>>>> aabd9fad
    def handle_stop_sign(self):
        stop_signs = self._world._get_world().get_actors().filter("traffic.stop")
        for stop_sign in stop_signs:
            if stop_sign.id not in self._stop_sign_state:
                if self._is_ego_near_stop_sign(stop_sign):
                    self._stop_sign_state[stop_sign.id] = {
                        "first_seen": self._time_step,
                        "turned_red": True,
                    }
                    color = 0  # Initially turn red
                    self._stop_sign_state[stop_sign.id]["color"] = color
            else:
                stop_sign_info = self._stop_sign_state[stop_sign.id]
                if self._time_step - stop_sign_info["first_seen"] < self._config.stopping_time:
                    color = 0  # Remain red during the countdown
                else:
                    color = 1  # Turn green after the countdown
                self._stop_sign_state[stop_sign.id]["color"] = color<|MERGE_RESOLUTION|>--- conflicted
+++ resolved
@@ -80,13 +80,9 @@
         if self._entered == 2 and self._stop_time < self._config.stopping_time:
             return True
         return False
-<<<<<<< HEAD
         
     def is_within_stop_sign_proximity(self, sign_location):
-=======
 
-    def is_near_sepecific_stop_sign(self, sign_location):
->>>>>>> aabd9fad
         """
         Check if the ego vehicle is near the stop sign.
         """
@@ -100,13 +96,8 @@
         ego_location = self.ego.get_location()
         stop_sign_location = stop_sign.get_location()
         distance = ego_location.distance(stop_sign_location)
-<<<<<<< HEAD
         return distance < self._config.stop_sign_proximity_threshold
     
-=======
-        return distance < self._config.stop_sign_near_threshold
-
->>>>>>> aabd9fad
     def handle_stop_sign(self):
         stop_signs = self._world._get_world().get_actors().filter("traffic.stop")
         for stop_sign in stop_signs:
